--- conflicted
+++ resolved
@@ -11,12 +11,9 @@
 # brontes
 brontes-types.workspace = true
 brontes-macros.workspace = true
-<<<<<<< HEAD
 brontes-database.workspace = true
 brontes-database-libmdbx.workspace = true
-=======
 alloy-primitives.workspace = true
->>>>>>> 76c63bee
 
 # alloy
 alloy-sol-types.workspace = true
