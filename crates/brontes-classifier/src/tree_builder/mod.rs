--- conflicted
+++ resolved
@@ -417,6 +417,15 @@
             // transfer
             for log in &trace.logs {
                 if let Some((addr, from, to, value)) = decode_transfer(log) {
+                    let addr = if trace.is_delegate_call() {
+                        // if we got delegate, the actual token address
+                        // is the from addr (proxy) for pool swaps. without
+                        // this our math gets fucked
+                        trace.get_from_addr()
+                    } else {
+                        addr
+                    };
+
                     return (
                         vec![],
                         Actions::Transfer(NormalizedTransfer {
@@ -430,6 +439,7 @@
                 }
             }
         }
+
         (vec![], Actions::Unclassified(trace))
     }
 
@@ -494,43 +504,10 @@
         }
     }
 
-<<<<<<< HEAD
     pub fn close(&self) {
         self.pricing_update_sender
             .send(DexPriceMsg::Closed)
             .unwrap();
-=======
-        if trace.logs.len() > 0 {
-            // A transfer should always be in its own call trace and have 1 log.
-            // if forever reason there is a case with multiple logs, we take the first
-            // transfer
-            for log in &trace.logs {
-                if let Some((addr, from, to, value)) = decode_transfer(log) {
-                    let addr = if trace.is_delegate_call() {
-                        // if we got delegate, the actual token address
-                        // is the from addr (proxy) for pool swaps. without
-                        // this our math gets fucked
-                        trace.get_from_addr()
-                    } else {
-                        addr
-                    };
-
-                    return (
-                        vec![],
-                        Actions::Transfer(NormalizedTransfer {
-                            trace_index,
-                            to,
-                            from,
-                            token: addr,
-                            amount: value,
-                        }),
-                    )
-                }
-            }
-        }
-
-        (vec![], Actions::Unclassified(trace))
->>>>>>> b7f0f850
     }
 
     pub fn try_get_decimals(&self, token_addr: &Address) -> eyre::Result<Option<u8>> {
