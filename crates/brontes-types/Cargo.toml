[package]
name = "brontes-types"
version = "0.1.0"
edition = "2021"


[dependencies]
# reth 
reth-rpc-types.workspace = true
reth-primitives.workspace = true
reth-codecs.workspace = true
reth-tasks.workspace = true
reth-db.workspace = true
async-trait.workspace = true
reth-interfaces.workspace = true
reth-rpc.workspace = true

# alloy
alloy-json-abi = { workspace = true, features = ["serde_json"] }

# tracing
tracing.workspace = true

# async
rayon.workspace = true
tokio = { workspace = true, features = ["full"] }
<<<<<<< HEAD
futures.workspace = true
pin-project = "1.1.4"
=======
paste = "1.0.14"
futures.workspace = true
>>>>>>> 12aa6e82

# numbers
malachite = { workspace = true, features = ["enable_serde"] }

# serde
serde = { workspace = true, features = ["derive"] }
serde_json.workspace = true
erased-serde = "0.3.31"
serde_with.workspace = true
serde_repr.workspace = true

# database
sorella-db-databases.workspace = true

# misc
phf.workspace = true
strum = { workspace = true, features = ["derive"] }
auto_impl.workspace = true
alloy-primitives = { workspace = true, features = ["serde"] }
alloy-sol-types.workspace = true
alloy-sol-macro.workspace = true
alloy-dyn-abi.workspace = true
alloy-rlp.workspace = true
parking_lot.workspace = true
derive_more.workspace = true
dyn-clone = "1.0.16"
itertools.workspace = true
rkyv.workspace = true
redefined.workspace = true
bytes.workspace = true
colored.workspace = true
indoc = "2"
zstd = "0.13"
<<<<<<< HEAD
paste = "1.0.14"
=======
pin-project = "1.1.4"
>>>>>>> 12aa6e82

# stats
statrs = "0.16"

# errors
eyre.workspace = true

[dev-dependencies]
dotenv.workspace = true
tokio.workspace = true
serial_test.workspace = true
brontes-classifier = { workspace = true, features = ["tests"] }
brontes-core = { workspace = true, features = ["tests"] }
brontes-database = { workspace = true, features = ["tests"] }
reth-tracing-ext.workspace = true



[features]
default = ["tests"]
tests = []
local = ["brontes-core/local"]<|MERGE_RESOLUTION|>--- conflicted
+++ resolved
@@ -24,13 +24,7 @@
 # async
 rayon.workspace = true
 tokio = { workspace = true, features = ["full"] }
-<<<<<<< HEAD
 futures.workspace = true
-pin-project = "1.1.4"
-=======
-paste = "1.0.14"
-futures.workspace = true
->>>>>>> 12aa6e82
 
 # numbers
 malachite = { workspace = true, features = ["enable_serde"] }
@@ -64,11 +58,8 @@
 colored.workspace = true
 indoc = "2"
 zstd = "0.13"
-<<<<<<< HEAD
 paste = "1.0.14"
-=======
 pin-project = "1.1.4"
->>>>>>> 12aa6e82
 
 # stats
 statrs = "0.16"
