--- conflicted
+++ resolved
@@ -39,7 +39,6 @@
 use reth_rpc::eth::error::EthResult;
 use reth_rpc_types::TransactionReceipt;
 
-<<<<<<< HEAD
 // #[async_trait::async_trait]
 // impl TracingProvider for Provider<Http<Client>> {
 //     async fn eth_call(
@@ -84,143 +83,6 @@
 // ProviderResult<Option<Header>> {         todo!()
 //     }
 // }
-=======
-#[async_trait::async_trait]
-#[auto_impl::auto_impl(&, Arc, Box)]
-pub trait TracingProvider: Send + Sync + 'static {
-    async fn eth_call(
-        &self,
-        request: CallRequest,
-        block_number: Option<BlockId>,
-        state_overrides: Option<StateOverride>,
-        block_overrides: Option<Box<BlockOverrides>>,
-    ) -> ProviderResult<Bytes>;
-
-    async fn block_hash_for_id(&self, block_num: u64) -> ProviderResult<Option<B256>>;
-
-    #[cfg(not(feature = "local"))]
-    fn best_block_number(&self) -> ProviderResult<u64>;
-
-    #[cfg(feature = "local")]
-    async fn best_block_number(&self) -> ProviderResult<u64>;
-
-    async fn replay_block_transactions(&self, block_id: BlockId)
-        -> EthResult<Option<Vec<TxTrace>>>;
-
-    async fn block_receipts(
-        &self,
-        number: BlockNumberOrTag,
-    ) -> ProviderResult<Option<Vec<TransactionReceipt>>>;
-
-    async fn header_by_number(&self, number: BlockNumber) -> ProviderResult<Option<Header>>;
-}
-
-#[async_trait::async_trait]
-#[allow(dead_code)]
-impl TracingProvider for Provider<Http<Client>> {
-    #[allow(dead_code)]
-    async fn eth_call(
-        &self,
-        _request: CallRequest,
-        _block_number: Option<BlockId>,
-        _state_overrides: Option<StateOverride>,
-        _block_overrides: Option<Box<BlockOverrides>>,
-    ) -> ProviderResult<Bytes> {
-        todo!()
-    }
-
-    async fn block_hash_for_id(&self, _block_num: u64) -> ProviderResult<Option<B256>> {
-        todo!()
-    }
-
-    #[cfg(not(feature = "local"))]
-    fn best_block_number(&self) -> ProviderResult<u64> {
-        todo!()
-    }
-
-    #[cfg(feature = "local")]
-    async fn best_block_number(&self) -> ProviderResult<u64> {
-        todo!()
-    }
-
-    async fn replay_block_transactions(
-        &self,
-        _block_id: BlockId,
-    ) -> EthResult<Option<Vec<TxTrace>>> {
-        todo!()
-    }
-
-    async fn block_receipts(
-        &self,
-        _number: BlockNumberOrTag,
-    ) -> ProviderResult<Option<Vec<TransactionReceipt>>> {
-        todo!()
-    }
-
-    async fn header_by_number(&self, _number: BlockNumber) -> ProviderResult<Option<Header>> {
-        todo!()
-    }
-}
-
-#[async_trait::async_trait]
-impl TracingProvider for TracingClient {
-    #[allow(dead_code)]
-    async fn eth_call(
-        &self,
-        _request: CallRequest,
-        _block_number: Option<BlockId>,
-        _state_overrides: Option<StateOverride>,
-        _block_overrides: Option<Box<BlockOverrides>>,
-    ) -> ProviderResult<Bytes> {
-        // Ok(self
-        //     .api
-        //     .call(request, block_number, state_overrides, block_overrides)
-        //     .await
-        //     .unwrap())
-        todo!()
-    }
-
-    async fn block_hash_for_id(&self, block_num: u64) -> ProviderResult<Option<B256>> {
-        self.trace
-            .provider()
-            .block_hash_for_id(BlockId::Number(BlockNumberOrTag::Number(block_num.into())))
-    }
-
-    #[cfg(not(feature = "local"))]
-    fn best_block_number(&self) -> ProviderResult<u64> {
-        self.trace.provider().best_block_number()
-    }
-
-    #[cfg(feature = "local")]
-    async fn best_block_number(&self) -> ProviderResult<u64> {
-        self.trace.provider().best_block_number()
-    }
-
-    async fn replay_block_transactions(
-        &self,
-        block_id: BlockId,
-    ) -> EthResult<Option<Vec<TxTrace>>> {
-        self.replay_block_transactions(block_id).await
-    }
-
-    async fn block_receipts(
-        &self,
-        number: BlockNumberOrTag,
-    ) -> ProviderResult<Option<Vec<TransactionReceipt>>> {
-        Ok(Some(
-            self.api
-                .block_receipts(BlockId::Number(number))
-                .await
-                .unwrap()
-                .unwrap(),
-        ))
-    }
-
-    async fn header_by_number(&self, number: BlockNumber) -> ProviderResult<Option<Header>> {
-        self.trace.provider().header_by_number(number)
-    }
-}
->>>>>>> 2b85ac32
 
 pub type ParserFuture<'a> =
     Pin<Box<dyn Future<Output = Result<Option<(Vec<TxTrace>, Header)>, JoinError>> + Send + 'a>>;
