--- conflicted
+++ resolved
@@ -49,16 +49,8 @@
 }
 
 #[derive(Debug, Serialize, Row)]
-<<<<<<< HEAD
-pub struct Sandwich<A>
-where
-    A: Row + Serialize
-{
+pub struct Sandwich {
     pub front_run:             H256,
-=======
-pub struct Sandwich {
-    pub front_run: H256,
->>>>>>> 3b701121
     pub front_run_gas_details: GasDetails,
     pub front_run_swaps:       Vec<NormalizedSwap>,
     pub victim:                Vec<H256>,
@@ -72,20 +64,8 @@
 
 #[derive(Debug, Serialize)]
 pub struct CexDex {
-<<<<<<< HEAD
-    pub mev_bot:               Address,
-    pub gas_details:           Vec<GasDetails>,
-    pub tokens:                Vec<Address>,
-    pub contracts:             Vec<Address>,
-    // results
-    pub submission_profit_usd: f64,
-    pub finalized_profit_usd:  f64,
-    pub submission_bribe_uds:  f64,
-    pub finalized_bribe_usd:   f64
-=======
-    pub swaps: Vec<NormalizedSwap>,
-    pub cex_prices: Vec<f64>,
-    pub dex_prices: Vec<f64>,
-    pub gas_details: Vec<GasDetails>,
->>>>>>> 3b701121
+    pub swaps:       Vec<NormalizedSwap>,
+    pub cex_prices:  Vec<f64>,
+    pub dex_prices:  Vec<f64>,
+    pub gas_details: Vec<GasDetails>
 }