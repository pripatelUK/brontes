--- conflicted
+++ resolved
@@ -147,12 +147,7 @@
                         (15400000, 17800000),
                     )
                     .await?;
-<<<<<<< HEAD
-                   println!("Finished {} Block Range: {}-{}", CexPrice::NAME, 15400000, 17800000);
-                   /*
-=======
                     println!("Finished {} Block Range: {}-{}", CexPrice::NAME, 15400000, 16000000);
->>>>>>> e91891be
                     CexPrice::initialize_table_batching(
                         libmdbx.clone(),
                         clickhouse.clone(),
@@ -173,12 +168,7 @@
                         (18000000, 19000000),
                     )
                     .await?;
-<<<<<<< HEAD
-                   println!("Finished {} Block Range: {}-{}", CexPrice::NAME, 18000000, 19000000);
-                    */
-=======
                     println!("Finished {} Block Range: {}-{}", CexPrice::NAME, 18000000, 19000000);
->>>>>>> e91891be
                     println!("{} OK", CexPrice::NAME);
                     Ok(())
                 })
@@ -490,16 +480,9 @@
                 }).buffer_unordered(5);
 
 
-<<<<<<< HEAD
-                //let mut data = Vec::new();
-                println!("chunks remaining: {num_chunks}");
-                while let Some(val) = data_stream.next().await {
-                    //data.extend(val?);
-=======
                 
                 println!("chunks remaining: {num_chunks}");
                 while let Some(val) = data_stream.next().await {
->>>>>>> e91891be
                     let data = val?;
                     num_chunks -= 1;
                     println!("chunks remaining: {num_chunks}");
