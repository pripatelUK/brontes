use std::{
    fmt::Debug,
    sync::{Arc, Mutex},
};

use brontes_types::{traits::TracingProvider, unordered_buffer_map::BrontesStreamExt};
use futures::{future::join_all, stream::iter, StreamExt};
use itertools::Itertools;
use serde::Deserialize;
use sorella_db_databases::{clickhouse::DbRow, Database};
use tracing::{error, info};

use super::{tables::Tables, types::LibmdbxData, Libmdbx};
use crate::{clickhouse::Clickhouse, libmdbx::types::CompressedTable};

const DEFAULT_START_BLOCK: u64 = 0;

pub struct LibmdbxInitializer<TP: TracingProvider> {
    libmdbx:    Arc<Libmdbx>,
    clickhouse: Arc<Clickhouse>,
    tracer:     Arc<TP>,
}

impl<TP: TracingProvider> LibmdbxInitializer<TP> {
    pub fn new(libmdbx: Arc<Libmdbx>, clickhouse: Arc<Clickhouse>, tracer: Arc<TP>) -> Self {
        Self { libmdbx, clickhouse, tracer }
    }

    pub async fn initialize(
        &self,
        tables: &[Tables],
        clear_tables: bool,
        block_range: Option<(u64, u64)>, // inclusive of start only
    ) -> eyre::Result<()> {
        join_all(
            tables
                .iter()
                .map(|table| table.initialize_table(&self, block_range, clear_tables)),
        )
        .await
        .into_iter()
        .collect::<eyre::Result<_>>()
    }

    pub(crate) async fn clickhouse_init_no_args<'db, T, D>(
        &'db self,
        clear_table: bool,
    ) -> eyre::Result<()>
    where
        T: CompressedTable,
        T::Value: From<T::DecompressedValue> + Into<T::DecompressedValue>,
        D: LibmdbxData<T> + DbRow + for<'de> Deserialize<'de> + Send + Sync + Debug + 'static,
    {
        if clear_table {
            self.libmdbx.clear_table::<T>()?;
        }

        let data = self
            .clickhouse
            .inner()
            .query_many::<D>(
                T::INIT_QUERY.expect("Should only be called on clickhouse tables"),
                &(),
            )
            .await;

        match data {
            Ok(d) => self.libmdbx.write_table(&d)?,
            Err(e) => {
                error!(target: "brontes::init", error=%e, "error initing {}", T::NAME)
            }
        }

        Ok(())
    }

    pub(crate) async fn initialize_table_from_clickhouse<T, D>(
        &self,
        block_range: Option<(u64, u64)>,
        clear_table: bool,
    ) -> eyre::Result<()>
    where
        T: CompressedTable,
        T::Value: From<T::DecompressedValue> + Into<T::DecompressedValue>,
        D: LibmdbxData<T> + DbRow + for<'de> Deserialize<'de> + Send + Sync + Debug + 'static,
    {
        if clear_table {
            self.libmdbx.clear_table::<T>()?;
        }

        let block_range_chunks = if let Some((s, e)) = block_range {
            (s..e + 1).chunks(T::INIT_CHUNK_SIZE.unwrap_or((e - s + 1) as usize))
        } else {
            #[cfg(not(feature = "local"))]
            let end_block = self.tracer.best_block_number()?;
            #[cfg(feature = "local")]
            let end_block = self.tracer.best_block_number().await?;

            (DEFAULT_START_BLOCK..end_block + 1).chunks(
                T::INIT_CHUNK_SIZE.unwrap_or((end_block - DEFAULT_START_BLOCK + 1) as usize),
            )
        };

        let pair_ranges = block_range_chunks
            .into_iter()
            .map(|chk| chk.into_iter().collect_vec())
            .filter_map(
                |chk| if chk.len() != 0 { Some((chk[0], chk[chk.len() - 1])) } else { None },
            )
            .collect_vec();

        let num_chunks = Arc::new(Mutex::new(pair_ranges.len()));

        info!(target: "brontes::init", "{} -- Starting Initialization With {} Chunks", T::NAME, pair_ranges.len());

        iter(pair_ranges.into_iter().map(|(start, end)| {
            let num_chunks = num_chunks.clone();
            let clickhouse = self.clickhouse.clone();
            let libmdbx = self.libmdbx.clone();

            async move {
                let data = clickhouse
                    .inner()
                    .query_many::<D>(
                        T::INIT_QUERY.expect("Should only be called on clickhouse tables"),
                        &(start, end),
                    )
                    .await;

                match data {
                    Ok(d) => libmdbx.write_table(&d)?,
                    Err(e) => {
                        info!(target: "brontes::init", "{} -- Error Writing -- {:?}", T::NAME,  e)
                    }
                }

                let num = {
                    let mut n = num_chunks.lock().unwrap();
                    *n -= 1;
                    n.clone() + 1
                };

                info!(target: "brontes::init", "{} -- Finished Chunk {}", T::NAME, num);

                Ok::<(), eyre::Report>(())
            }
        }))
        .unordered_buffer_map(4, |fut| tokio::spawn(fut))
        .collect::<Vec<_>>()
        .await
        .into_iter()
        .collect::<Result<Vec<_>, _>>()?;

        Ok(())
    }
}

#[cfg(test)]
mod tests {
    use std::sync::Arc;

    use serial_test::serial;

    use self::test_utils::*;
    use super::LibmdbxInitializer;
<<<<<<< HEAD
    use crate::libmdbx::*;

    #[tokio::test(flavor = "multi_thread", worker_threads = 5)]
    #[serial]
    async fn test_intialize_clickhouse_no_args_tables() {
        let block_range = (17000000, 17000100);

        let clickhouse = Arc::new(init_clickhouse());
        let tracing_client = Arc::new(init_tracing().unwrap());
        let libmdbx = Arc::new(init_libmdbx().unwrap());

        let intializer =
            LibmdbxInitializer::new(libmdbx.clone(), clickhouse.clone(), tracing_client);

        let tables = Tables::ALL;
        intializer
            .initialize(&tables, true, Some(block_range))
            .await
            .unwrap();

        // TokenDecimals
        let (c, l) = TokenDecimals::test_initialized_data(&clickhouse, &libmdbx, None)
            .await
            .unwrap();
        assert_eq!(c, l);

        // AddressToTokens
        let (c, l) = AddressToTokens::test_initialized_data(&clickhouse, &libmdbx, None)
            .await
            .unwrap();
        assert_eq!(c, l);

        // AddressToProtocol
        let (c, l) = AddressToProtocol::test_initialized_data(&clickhouse, &libmdbx, None)
            .await
            .unwrap();
        assert_eq!(c, l);

        // CexPrice
        let (c, l) = CexPrice::test_initialized_data(&clickhouse, &libmdbx, Some(block_range))
            .await
            .unwrap();
        assert_eq!(c, l);

        // Metadata
        let (c, l) = Metadata::test_initialized_data(&clickhouse, &libmdbx, Some(block_range))
            .await
            .unwrap();
        assert_eq!(c, l);

        // PoolCreationBlocks
        let (c, l) =
            PoolCreationBlocks::test_initialized_data(&clickhouse, &libmdbx, Some(block_range))
                .await
                .unwrap();
        assert_eq!(c, l);
=======
    use crate::{clickhouse::Clickhouse, libmdbx::*};

    #[derive(Default, Clone)]
    struct NoopTP;

    #[async_trait::async_trait]
    impl TracingProvider for NoopTP {
        async fn eth_call(
            &self,
            _request: CallRequest,
            _block_number: Option<BlockId>,
            _state_overrides: Option<StateOverride>,
            _block_overrides: Option<Box<BlockOverrides>>,
        ) -> eyre::Result<Bytes> {
            Ok(Default::default())
        }

        async fn block_hash_for_id(&self, _block_num: u64) -> eyre::Result<Option<B256>> {
            Ok(None)
        }

        #[cfg(not(feature = "local"))]
        fn best_block_number(&self) -> eyre::Result<u64> {
            Ok(0)
        }

        #[cfg(feature = "local")]
        async fn best_block_number(&self) -> eyre::Result<u64>;

        async fn replay_block_transactions(
            &self,
            _block_id: BlockId,
        ) -> eyre::Result<Option<Vec<TxTrace>>> {
            Ok(None)
        }

        async fn block_receipts(
            &self,
            _number: BlockNumberOrTag,
        ) -> eyre::Result<Option<Vec<TransactionReceipt>>> {
            Ok(None)
        }

        async fn header_by_number(&self, _number: BlockNumber) -> eyre::Result<Option<Header>> {
            Ok(None)
        }

        async fn block_and_tx_index(&self, _hash: TxHash) -> eyre::Result<(u64, usize)> {
            Ok((0, 0))
        }
    }

    fn init_db() -> eyre::Result<Libmdbx> {
        dotenv::dotenv().ok();
        let brontes_db_path = env::var("BRONTES_DB_PATH").expect(
            "No
 BRONTES_DB_PATH in .env",
        );
        Libmdbx::init_db(brontes_db_path, None)
    }

    /*
       fn init_trace_parser<'a>(
           handle: Handle,
           metrics_tx: UnboundedSender<PoirotMetricEvents>,
           libmdbx: &'a LibmdbxReadWriterr,
           max_tasks: u32,
       ) -> TraceParser<'a, Box<dyn TracingProvider>, LibmdbxReadWriterr> {
           let db_path = env::var("DB_PATH").expect("No DB_PATH in .env");

           #[cfg(feature = "local")]
           let tracer = {
               let db_endpoint = env::var("RETH_ENDPOINT").expect(
                   "No db
    Endpoint in .env",
               );
               let db_port = env::var("RETH_PORT").expect("No DB port.env");
               let url = format!("{db_endpoint}:{db_port}");
               Box::new(LocalProvider::new(url)) as Box<dyn TracingProvider>
           };
           #[cfg(not(feature = "local"))]
           let tracer = {
               let executor = TaskManager::new(handle.clone());
               let client =
                   TracingClient::new(Path::new(&db_path), max_tasks as u64, executor.executor());
               handle.spawn(executor);
               Box::new(client) as Box<dyn TracingProvider>
           };

           let call = Box::new(|_: &_, _: &_| true);

           TraceParser::new(libmdbx, call, Arc::new(tracer), Arc::new(metrics_tx))
       }  */

    async fn initialize_tables(tables: &[Tables]) -> eyre::Result<Arc<Libmdbx>> {
        let db = Arc::new(init_db()?);

        let clickhouse = Clickhouse::default();

        let trace_parser = NoopTP::default();

        let db_initializer =
            LibmdbxInitializer::new(db.clone(), Arc::new(clickhouse), trace_parser.into());
        db_initializer
            .initialize(tables, Some((15900000, 16000000)))
            .await?;

        Ok(db)
    }

    /*
       async fn initialize_tables(tables: &[Tables]) ->
    eyre::Result<Arc<Libmdbx>> {        let db = Arc::new(init_db()?);
           let clickhouse = Clickhouse::default();

           let db_path = env::var("DB_PATH")
               .map_err(|_| Box::new(std::env::VarError::NotPresent))
               .unwrap();
           let (manager, tracer) =
               TracingClient::new(Path::new(&db_path),
    tokio::runtime::Handle::current(), 10);        tokio::spawn(manager);

           let tracer = Arc::new(tracer);
           let db_initializer = LibmdbxInitializer::new(db.clone(),
    Arc::new(clickhouse), tracer);        db_initializer.
    initialize(tables, None).await?;

           Ok(db)
       }
    */
    async fn test_tokens_decimals_table(db: &Libmdbx, print: bool) -> eyre::Result<()> {
        let tx = db.ro_tx()?;
        assert_ne!(tx.entries::<TokenDecimals>()?, 0);

        let mut cursor = tx.cursor_read::<TokenDecimals>()?;
        if !print {
            cursor.first()?.ok_or(DatabaseError::Read(-1))?;
        } else {
            while let Some(vals) = cursor.next()? {
                println!("{:?}", vals);
            }
        }

        Ok(())
    }

    async fn test_address_to_tokens_table(db: &Libmdbx, print: bool) -> eyre::Result<()> {
        let tx = db.ro_tx()?;
        assert_ne!(tx.entries::<AddressToTokens>()?, 0);

        let mut cursor = tx.cursor_read::<AddressToTokens>()?;
        if !print {
            cursor.first()?.ok_or(DatabaseError::Read(-1))?;
        } else {
            while let Some(vals) = cursor.next()? {
                println!("{:?}", vals);
            }
        }
        Ok(())
    }

    async fn test_address_to_protocols_table(db: &Libmdbx, print: bool) -> eyre::Result<()> {
        let tx = db.ro_tx()?;
        assert_ne!(tx.entries::<AddressToProtocol>()?, 0);

        let mut cursor = tx.cursor_read::<AddressToProtocol>()?;
        if !print {
            cursor.first()?.ok_or(DatabaseError::Read(-1))?;
        } else {
            while let Some(vals) = cursor.next()? {
                println!("{:?}", vals);
            }
        }
        Ok(())
    }

    async fn test_cex_mapping_table(db: &Libmdbx, print: bool) -> eyre::Result<()> {
        let tx = db.ro_tx()?;
        assert_ne!(tx.entries::<CexPrice>()?, 0);

        let mut cursor = tx.cursor_read::<CexPrice>()?;
        if !print {
            cursor.first()?.ok_or(DatabaseError::Read(-1))?;
        } else {
            while let Some(vals) = cursor.next()? {
                println!("{:?}", vals);
            }
        }
        Ok(())
    }

    async fn test_block_info_table(db: &Libmdbx, print: bool) -> eyre::Result<()> {
        let tx = db.ro_tx()?;
        assert_ne!(tx.entries::<BlockInfo>()?, 0);

        let mut cursor = tx.cursor_read::<BlockInfo>()?;
        if !print {
            cursor.first()?.ok_or(DatabaseError::Read(-1))?;
        } else {
            while let Some(vals) = cursor.next()? {
                println!("{:?}", vals);
            }
        }
        Ok(())
    }
    /*
    async fn test_pool_state_table(db: &Libmdbx, print: bool) ->
    eyre::Result<()> {     let tx = LibmdbxTx::new_ro_tx(&db.0)?;
        assert_ne!(tx.entries::<PoolState>()?, 0);

        let mut cursor = tx.cursor_read::<PoolState>()?;
        if !print {
            cursor.first()?.ok_or(DatabaseError::Read(-1))?;
        } else {
            while let Some(vals) = cursor.next()? {
                println!("{:?}", vals);
            }
        }
        Ok(())
    }


        async fn test_dex_price_table(db: &Libmdbx, print: bool) ->
    eyre::Result<()> {         let tx = LibmdbxTx::new_ro_tx(&db.0)?;
            assert_ne!(tx.entries::<DexPrice>()?, 0);

            let mut cursor = tx.cursor_dup_read::<DexPrice>()?;

            if !print {
                cursor.first()?.ok_or(DatabaseError::Read(-1))?;
            } else {
                while let Some(vals) = cursor.next()? {
                    println!("{:?}\n", vals);
                }
            }

            println!("\n\n\n\n");

            cursor.first()?;
            let mut dup_walk = cursor.walk_dup(Some(10), None)?;
            if !print {
                let _ = dup_walk.next().ok_or(DatabaseError::Read(-1))?;
            } else {
                while let Some(vals) = dup_walk.next() {
                    println!("{:?}\n", vals);
                }
            }
            /*
            assert!(first_dup.is_some());
            println!("\n\n{:?}", first_dup);

            let next_dup = cursor.next_dup()?;
            assert!(next_dup.is_some());
            println!("\n\n{:?}", next_dup);
            */
            Ok(())
        }
    */
    async fn test_pool_creation_blocks_table(db: &Libmdbx, print: bool) -> eyre::Result<()> {
        let tx = db.ro_tx()?;
        assert_ne!(tx.entries::<PoolCreationBlocks>()?, 0);

        let mut cursor = tx.cursor_read::<PoolCreationBlocks>()?;
        if !print {
            cursor.first()?.ok_or(DatabaseError::Read(-1))?;
        } else {
            while let Some(vals) = cursor.next()? {
                println!("{:?}", vals);
            }
        }
        Ok(())
    }

    /*
    fn test_classified_mev_inserts(db: &Libmdbx) -> eyre::Result<()> {
        let block = MevBlock { ..Default::default() };
        let classified_mev = BundleHeader::default();
        let specific_mev = Sandwich::default();

        let _ = db.insert_classified_data(block, vec![(classified_mev, Box::new(specific_mev))]);

        Ok(())
    }


        async fn test_tx_traces_table(db: &Libmdbx, print: bool) ->
    eyre::Result<()> {         let tx = LibmdbxTx::new_ro_tx(&db.0)?;
            assert_ne!(tx.entries::<TxTracesDB>()?, 0);

            let mut cursor = tx.cursor_read::<TxTracesDB>()?;
            if !print {
                cursor.first()?.ok_or(DatabaseError::Read(-1))?;
            } else {
                while let Some(vals) = cursor.next()? {
                    println!("{:?}", vals);
                }
            }
            Ok(())
        }

    #[tokio::test(flavor = "multi_thread", worker_threads = 5)]
    #[serial]
    async fn test_inserts() {
        let db = init_db().unwrap();

        let q = test_classified_mev_inserts(&db);
        assert!(q.is_ok());
    }
    */
    #[tokio::test(flavor = "multi_thread", worker_threads = 20)]
    #[serial]
    async fn test_intialize_tables() {
        let db = initialize_tables(&[
            /*
            Tables::TokenDecimals,

            Tables::AddressToProtocol,
              */
            Tables::AddressToTokens,
            Tables::CexPrice,
            /*
            Tables::Metadata,
            Tables::PoolState,
            Tables::DexPrice,
            Tables::PoolCreationBlocks,
            Tables::TxTraces,
            */
        ])
        .await;
        assert!(db.is_ok());

        let db = db.unwrap();

        assert!(test_tokens_decimals_table(&db, false).await.is_ok());

        assert!(test_address_to_protocols_table(&db, false).await.is_ok());

        assert!(test_address_to_tokens_table(&db, false).await.is_ok());
        assert!(test_cex_mapping_table(&db, false).await.is_ok());

        assert!(test_block_info_table(&db, false).await.is_ok());
        //assert!(test_pool_state_table(&db, false).await.is_ok());
        //assert!(test_dex_price_table(&db, false).await.is_ok());
        assert!(test_pool_creation_blocks_table(&db, false).await.is_ok());
        // assert!(test_tx_traces_table(&db, true).await.is_ok());
>>>>>>> 5bb8fbf3
    }
}<|MERGE_RESOLUTION|>--- conflicted
+++ resolved
@@ -163,7 +163,6 @@
 
     use self::test_utils::*;
     use super::LibmdbxInitializer;
-<<<<<<< HEAD
     use crate::libmdbx::*;
 
     #[tokio::test(flavor = "multi_thread", worker_threads = 5)]
@@ -209,7 +208,7 @@
         assert_eq!(c, l);
 
         // Metadata
-        let (c, l) = Metadata::test_initialized_data(&clickhouse, &libmdbx, Some(block_range))
+        let (c, l) = BlockInfo::test_initialized_data(&clickhouse, &libmdbx, Some(block_range))
             .await
             .unwrap();
         assert_eq!(c, l);
@@ -220,352 +219,5 @@
                 .await
                 .unwrap();
         assert_eq!(c, l);
-=======
-    use crate::{clickhouse::Clickhouse, libmdbx::*};
-
-    #[derive(Default, Clone)]
-    struct NoopTP;
-
-    #[async_trait::async_trait]
-    impl TracingProvider for NoopTP {
-        async fn eth_call(
-            &self,
-            _request: CallRequest,
-            _block_number: Option<BlockId>,
-            _state_overrides: Option<StateOverride>,
-            _block_overrides: Option<Box<BlockOverrides>>,
-        ) -> eyre::Result<Bytes> {
-            Ok(Default::default())
-        }
-
-        async fn block_hash_for_id(&self, _block_num: u64) -> eyre::Result<Option<B256>> {
-            Ok(None)
-        }
-
-        #[cfg(not(feature = "local"))]
-        fn best_block_number(&self) -> eyre::Result<u64> {
-            Ok(0)
-        }
-
-        #[cfg(feature = "local")]
-        async fn best_block_number(&self) -> eyre::Result<u64>;
-
-        async fn replay_block_transactions(
-            &self,
-            _block_id: BlockId,
-        ) -> eyre::Result<Option<Vec<TxTrace>>> {
-            Ok(None)
-        }
-
-        async fn block_receipts(
-            &self,
-            _number: BlockNumberOrTag,
-        ) -> eyre::Result<Option<Vec<TransactionReceipt>>> {
-            Ok(None)
-        }
-
-        async fn header_by_number(&self, _number: BlockNumber) -> eyre::Result<Option<Header>> {
-            Ok(None)
-        }
-
-        async fn block_and_tx_index(&self, _hash: TxHash) -> eyre::Result<(u64, usize)> {
-            Ok((0, 0))
-        }
-    }
-
-    fn init_db() -> eyre::Result<Libmdbx> {
-        dotenv::dotenv().ok();
-        let brontes_db_path = env::var("BRONTES_DB_PATH").expect(
-            "No
- BRONTES_DB_PATH in .env",
-        );
-        Libmdbx::init_db(brontes_db_path, None)
-    }
-
-    /*
-       fn init_trace_parser<'a>(
-           handle: Handle,
-           metrics_tx: UnboundedSender<PoirotMetricEvents>,
-           libmdbx: &'a LibmdbxReadWriterr,
-           max_tasks: u32,
-       ) -> TraceParser<'a, Box<dyn TracingProvider>, LibmdbxReadWriterr> {
-           let db_path = env::var("DB_PATH").expect("No DB_PATH in .env");
-
-           #[cfg(feature = "local")]
-           let tracer = {
-               let db_endpoint = env::var("RETH_ENDPOINT").expect(
-                   "No db
-    Endpoint in .env",
-               );
-               let db_port = env::var("RETH_PORT").expect("No DB port.env");
-               let url = format!("{db_endpoint}:{db_port}");
-               Box::new(LocalProvider::new(url)) as Box<dyn TracingProvider>
-           };
-           #[cfg(not(feature = "local"))]
-           let tracer = {
-               let executor = TaskManager::new(handle.clone());
-               let client =
-                   TracingClient::new(Path::new(&db_path), max_tasks as u64, executor.executor());
-               handle.spawn(executor);
-               Box::new(client) as Box<dyn TracingProvider>
-           };
-
-           let call = Box::new(|_: &_, _: &_| true);
-
-           TraceParser::new(libmdbx, call, Arc::new(tracer), Arc::new(metrics_tx))
-       }  */
-
-    async fn initialize_tables(tables: &[Tables]) -> eyre::Result<Arc<Libmdbx>> {
-        let db = Arc::new(init_db()?);
-
-        let clickhouse = Clickhouse::default();
-
-        let trace_parser = NoopTP::default();
-
-        let db_initializer =
-            LibmdbxInitializer::new(db.clone(), Arc::new(clickhouse), trace_parser.into());
-        db_initializer
-            .initialize(tables, Some((15900000, 16000000)))
-            .await?;
-
-        Ok(db)
-    }
-
-    /*
-       async fn initialize_tables(tables: &[Tables]) ->
-    eyre::Result<Arc<Libmdbx>> {        let db = Arc::new(init_db()?);
-           let clickhouse = Clickhouse::default();
-
-           let db_path = env::var("DB_PATH")
-               .map_err(|_| Box::new(std::env::VarError::NotPresent))
-               .unwrap();
-           let (manager, tracer) =
-               TracingClient::new(Path::new(&db_path),
-    tokio::runtime::Handle::current(), 10);        tokio::spawn(manager);
-
-           let tracer = Arc::new(tracer);
-           let db_initializer = LibmdbxInitializer::new(db.clone(),
-    Arc::new(clickhouse), tracer);        db_initializer.
-    initialize(tables, None).await?;
-
-           Ok(db)
-       }
-    */
-    async fn test_tokens_decimals_table(db: &Libmdbx, print: bool) -> eyre::Result<()> {
-        let tx = db.ro_tx()?;
-        assert_ne!(tx.entries::<TokenDecimals>()?, 0);
-
-        let mut cursor = tx.cursor_read::<TokenDecimals>()?;
-        if !print {
-            cursor.first()?.ok_or(DatabaseError::Read(-1))?;
-        } else {
-            while let Some(vals) = cursor.next()? {
-                println!("{:?}", vals);
-            }
-        }
-
-        Ok(())
-    }
-
-    async fn test_address_to_tokens_table(db: &Libmdbx, print: bool) -> eyre::Result<()> {
-        let tx = db.ro_tx()?;
-        assert_ne!(tx.entries::<AddressToTokens>()?, 0);
-
-        let mut cursor = tx.cursor_read::<AddressToTokens>()?;
-        if !print {
-            cursor.first()?.ok_or(DatabaseError::Read(-1))?;
-        } else {
-            while let Some(vals) = cursor.next()? {
-                println!("{:?}", vals);
-            }
-        }
-        Ok(())
-    }
-
-    async fn test_address_to_protocols_table(db: &Libmdbx, print: bool) -> eyre::Result<()> {
-        let tx = db.ro_tx()?;
-        assert_ne!(tx.entries::<AddressToProtocol>()?, 0);
-
-        let mut cursor = tx.cursor_read::<AddressToProtocol>()?;
-        if !print {
-            cursor.first()?.ok_or(DatabaseError::Read(-1))?;
-        } else {
-            while let Some(vals) = cursor.next()? {
-                println!("{:?}", vals);
-            }
-        }
-        Ok(())
-    }
-
-    async fn test_cex_mapping_table(db: &Libmdbx, print: bool) -> eyre::Result<()> {
-        let tx = db.ro_tx()?;
-        assert_ne!(tx.entries::<CexPrice>()?, 0);
-
-        let mut cursor = tx.cursor_read::<CexPrice>()?;
-        if !print {
-            cursor.first()?.ok_or(DatabaseError::Read(-1))?;
-        } else {
-            while let Some(vals) = cursor.next()? {
-                println!("{:?}", vals);
-            }
-        }
-        Ok(())
-    }
-
-    async fn test_block_info_table(db: &Libmdbx, print: bool) -> eyre::Result<()> {
-        let tx = db.ro_tx()?;
-        assert_ne!(tx.entries::<BlockInfo>()?, 0);
-
-        let mut cursor = tx.cursor_read::<BlockInfo>()?;
-        if !print {
-            cursor.first()?.ok_or(DatabaseError::Read(-1))?;
-        } else {
-            while let Some(vals) = cursor.next()? {
-                println!("{:?}", vals);
-            }
-        }
-        Ok(())
-    }
-    /*
-    async fn test_pool_state_table(db: &Libmdbx, print: bool) ->
-    eyre::Result<()> {     let tx = LibmdbxTx::new_ro_tx(&db.0)?;
-        assert_ne!(tx.entries::<PoolState>()?, 0);
-
-        let mut cursor = tx.cursor_read::<PoolState>()?;
-        if !print {
-            cursor.first()?.ok_or(DatabaseError::Read(-1))?;
-        } else {
-            while let Some(vals) = cursor.next()? {
-                println!("{:?}", vals);
-            }
-        }
-        Ok(())
-    }
-
-
-        async fn test_dex_price_table(db: &Libmdbx, print: bool) ->
-    eyre::Result<()> {         let tx = LibmdbxTx::new_ro_tx(&db.0)?;
-            assert_ne!(tx.entries::<DexPrice>()?, 0);
-
-            let mut cursor = tx.cursor_dup_read::<DexPrice>()?;
-
-            if !print {
-                cursor.first()?.ok_or(DatabaseError::Read(-1))?;
-            } else {
-                while let Some(vals) = cursor.next()? {
-                    println!("{:?}\n", vals);
-                }
-            }
-
-            println!("\n\n\n\n");
-
-            cursor.first()?;
-            let mut dup_walk = cursor.walk_dup(Some(10), None)?;
-            if !print {
-                let _ = dup_walk.next().ok_or(DatabaseError::Read(-1))?;
-            } else {
-                while let Some(vals) = dup_walk.next() {
-                    println!("{:?}\n", vals);
-                }
-            }
-            /*
-            assert!(first_dup.is_some());
-            println!("\n\n{:?}", first_dup);
-
-            let next_dup = cursor.next_dup()?;
-            assert!(next_dup.is_some());
-            println!("\n\n{:?}", next_dup);
-            */
-            Ok(())
-        }
-    */
-    async fn test_pool_creation_blocks_table(db: &Libmdbx, print: bool) -> eyre::Result<()> {
-        let tx = db.ro_tx()?;
-        assert_ne!(tx.entries::<PoolCreationBlocks>()?, 0);
-
-        let mut cursor = tx.cursor_read::<PoolCreationBlocks>()?;
-        if !print {
-            cursor.first()?.ok_or(DatabaseError::Read(-1))?;
-        } else {
-            while let Some(vals) = cursor.next()? {
-                println!("{:?}", vals);
-            }
-        }
-        Ok(())
-    }
-
-    /*
-    fn test_classified_mev_inserts(db: &Libmdbx) -> eyre::Result<()> {
-        let block = MevBlock { ..Default::default() };
-        let classified_mev = BundleHeader::default();
-        let specific_mev = Sandwich::default();
-
-        let _ = db.insert_classified_data(block, vec![(classified_mev, Box::new(specific_mev))]);
-
-        Ok(())
-    }
-
-
-        async fn test_tx_traces_table(db: &Libmdbx, print: bool) ->
-    eyre::Result<()> {         let tx = LibmdbxTx::new_ro_tx(&db.0)?;
-            assert_ne!(tx.entries::<TxTracesDB>()?, 0);
-
-            let mut cursor = tx.cursor_read::<TxTracesDB>()?;
-            if !print {
-                cursor.first()?.ok_or(DatabaseError::Read(-1))?;
-            } else {
-                while let Some(vals) = cursor.next()? {
-                    println!("{:?}", vals);
-                }
-            }
-            Ok(())
-        }
-
-    #[tokio::test(flavor = "multi_thread", worker_threads = 5)]
-    #[serial]
-    async fn test_inserts() {
-        let db = init_db().unwrap();
-
-        let q = test_classified_mev_inserts(&db);
-        assert!(q.is_ok());
-    }
-    */
-    #[tokio::test(flavor = "multi_thread", worker_threads = 20)]
-    #[serial]
-    async fn test_intialize_tables() {
-        let db = initialize_tables(&[
-            /*
-            Tables::TokenDecimals,
-
-            Tables::AddressToProtocol,
-              */
-            Tables::AddressToTokens,
-            Tables::CexPrice,
-            /*
-            Tables::Metadata,
-            Tables::PoolState,
-            Tables::DexPrice,
-            Tables::PoolCreationBlocks,
-            Tables::TxTraces,
-            */
-        ])
-        .await;
-        assert!(db.is_ok());
-
-        let db = db.unwrap();
-
-        assert!(test_tokens_decimals_table(&db, false).await.is_ok());
-
-        assert!(test_address_to_protocols_table(&db, false).await.is_ok());
-
-        assert!(test_address_to_tokens_table(&db, false).await.is_ok());
-        assert!(test_cex_mapping_table(&db, false).await.is_ok());
-
-        assert!(test_block_info_table(&db, false).await.is_ok());
-        //assert!(test_pool_state_table(&db, false).await.is_ok());
-        //assert!(test_dex_price_table(&db, false).await.is_ok());
-        assert!(test_pool_creation_blocks_table(&db, false).await.is_ok());
-        // assert!(test_tx_traces_table(&db, true).await.is_ok());
->>>>>>> 5bb8fbf3
     }
 }