use std::{
    collections::{HashMap, HashSet},
    ops::MulAssign,
    str::FromStr,
};

use alloy_primitives::B256;
use database::types::PoolReservesDB;
use graph::PriceGraph;
use malachite::{
    num::{
        arithmetic::traits::{Floor, Reciprocal, ReciprocalAssign},
        basic::traits::Zero,
    },
    Rational,
};
use reth_primitives::{Address, TxHash, U256};

use crate::database::types::DBTokenPricesDB;
pub mod database;
pub mod graph;

#[derive(Debug, Clone)]
pub struct Metadata {
    pub block_num:              u64,
    pub block_hash:             U256,
    pub relay_timestamp:        u64,
    pub p2p_timestamp:          u64,
    pub proposer_fee_recipient: Address,
    pub proposer_mev_reward:    u64,
    pub cex_quotes:             PriceGraph<CexQuote>,
    pub dex_quotes:             PriceGraph<DexQuote>,
    /// Best ask at p2p timestamp
    pub eth_prices:             Rational,
    pub mempool_flow:           HashSet<TxHash>,
}

#[derive(Debug, Clone, Copy, Hash, PartialEq, Eq)]
pub struct Pair(pub Address, pub Address);

impl Pair {
    pub fn has_base_edge(&self, addr: Address) -> bool {
        self.0 == addr
    }

    pub fn has_quote_edge(&self, addr: Address) -> bool {
        self.1 == addr
    }
}

pub trait Quote: MulAssign<Self> + std::fmt::Debug + Clone + Send + Sync + 'static {
    fn inverse_price(&mut self);
}

#[derive(Debug, Clone, Default)]
pub struct DexQuote(HashMap<B256, Rational>);

impl Quote for DexQuote {
    fn inverse_price(&mut self) {
        for v in self.0.values_mut() {
            v.reciprocal_assign()
        }
    }
}

impl DexQuote {
    pub fn get_price(&self, prev_tx: &B256) -> Rational {
        self.0.get(prev_tx).unwrap().clone()
    }
}

impl MulAssign for DexQuote {
    fn mul_assign(&mut self, rhs: Self) {
        assert!(self.0.len() == rhs.0.len(), "rhs.len() != lhs.len()");

        for (k, v) in rhs.0 {
            *self.0.get_mut(&k).unwrap() *= v;
        }
    }
}

impl From<Vec<PoolReservesDB>> for QuotesMap<DexQuote> {
    fn from(value: Vec<PoolReservesDB>) -> Self {
        value
            .into_iter()
            .map(|pool_reserve| {
                let pair_w_price = pool_reserve
                    .prices_base_addr
                    .into_iter()
                    .zip(pool_reserve.prices_quote_addr.into_iter())
                    .zip(pool_reserve.prices_price.into_iter())
                    .map(|((base, quote), price)| {
                        (
                            Pair(
                                Address::from_str(&base.to_string()).unwrap(),
                                Address::from_str(&quote.to_string()).unwrap(),
                            ),
                            Rational::try_from(price).unwrap(),
                        )
                    });
                (B256::from_str(&pool_reserve.post_tx_hash.to_string()).unwrap(), pair_w_price)
            })
            .fold(QuotesMap(HashMap::new()), |mut map, (post_tx, pair_w_price)| {
                for (pair, price) in pair_w_price {
                    assert!(map
                        .0
                        .entry(pair)
                        .or_default()
                        .0
                        .insert(post_tx, price)
                        .is_none());
                }

                map
            })
    }
}

#[derive(Debug, Clone, Hash, Eq, Default)]
pub struct CexQuote {
    pub timestamp: u64,
    /// Best Ask & Bid price at p2p timestamp (which is when the block is first
    /// propagated by the relay / proposer)
    pub price:     (Rational, Rational),
}

impl Quote for CexQuote {
    fn inverse_price(&mut self) {
        self.price.0.reciprocal_assign();
        self.price.1.reciprocal_assign();
    }
}

impl CexQuote {
    pub fn avg(&self) -> Rational {
        (&self.price.0 + &self.price.1) / Rational::from(2)
    }

    pub fn best_ask(&self) -> Rational {
        self.price.0.clone()
    }

    pub fn best_bid(&self) -> Rational {
        self.price.1.clone()
    }
}

impl PartialEq for CexQuote {
    fn eq(&self, other: &Self) -> bool {
        self.timestamp == other.timestamp
            && (self.price.0.clone() * Rational::try_from(1000000000).unwrap()).floor()
                == (other.price.0.clone() * Rational::try_from(1000000000).unwrap()).floor()
            && (self.price.1.clone() * Rational::try_from(1000000000).unwrap()).floor()
                == (other.price.1.clone() * Rational::try_from(1000000000).unwrap()).floor()
    }
}

impl MulAssign for CexQuote {
    fn mul_assign(&mut self, rhs: Self) {
        self.price.0 *= rhs.price.0;
        self.price.1 *= rhs.price.1;
    }
}

#[derive(Debug, Clone)]
/// There should be 1 entry for how the pair is stored on the CEX and the other
/// order should be the reverse of that
pub struct QuotesMap<Q: Quote>(HashMap<Pair, Q>);

impl<Q: Quote> QuotesMap<Q> {
    pub fn new() -> Self {
        Self(HashMap::new())
    }

<<<<<<< HEAD
    pub fn get_quote(&self, pair: &Pair) -> Option<&Q> {
=======
    pub fn wrap(map: HashMap<Pair, Quote>) -> Self {
        Self(map)
    }

    pub fn get_quote(&self, pair: &Pair) -> Option<&Quote> {
>>>>>>> fc297194
        self.0.get(pair)
    }
}

impl From<Vec<DBTokenPricesDB>> for QuotesMap<CexQuote> {
    fn from(value: Vec<DBTokenPricesDB>) -> Self {
        let map = value
            .into_iter()
            .map(|token_info| {
                (
                    Pair(
                        Address::from_str(&token_info.key.0).unwrap(),
                        Address::from_str(&token_info.key.1).unwrap(),
                    ),
                    CexQuote {
                        timestamp: token_info.val.0,
                        price:     (
                            Rational::try_from(token_info.val.1).unwrap(),
                            Rational::try_from(token_info.val.2).unwrap(),
                        ),
                    },
                )
            })
            .collect::<HashMap<Pair, CexQuote>>();

        QuotesMap(map)
    }
}

impl Metadata {
    pub fn new(
        block_num: u64,
        block_hash: U256,
        relay_timestamp: u64,
        p2p_timestamp: u64,
        proposer_fee_recipient: Address,
        proposer_mev_reward: u64,
        cex_quotes: PriceGraph<CexQuote>,
        dex_quotes: PriceGraph<DexQuote>,
        eth_prices: Rational,
        mempool_flow: HashSet<TxHash>,
    ) -> Self {
        Self {
            block_num,
            block_hash,
            relay_timestamp,
            p2p_timestamp,
            cex_quotes,
            dex_quotes,
            eth_prices,
            proposer_fee_recipient,
            proposer_mev_reward,
            mempool_flow,
        }
    }
}

impl Metadata {
    pub fn get_gas_price_usd(&self, gas_used: u64) -> Rational {
        let gas_used_rational = Rational::from_unsigneds(gas_used, 10u64.pow(18));

        &self.eth_prices * gas_used_rational
    }
}<|MERGE_RESOLUTION|>--- conflicted
+++ resolved
@@ -172,15 +172,11 @@
         Self(HashMap::new())
     }
 
-<<<<<<< HEAD
-    pub fn get_quote(&self, pair: &Pair) -> Option<&Q> {
-=======
     pub fn wrap(map: HashMap<Pair, Quote>) -> Self {
         Self(map)
     }
 
-    pub fn get_quote(&self, pair: &Pair) -> Option<&Quote> {
->>>>>>> fc297194
+    pub fn get_quote(&self, pair: &Pair) -> Option<&Q> {
         self.0.get(pair)
     }
 }
