use std::sync::Arc;

<<<<<<< HEAD
use alloy_rpc_types::txpool;
use brontes_database::{Metadata, Pair};
=======
use brontes_database::Metadata;
>>>>>>> fc297194
use brontes_types::{
    classified_mev::{AtomicBackrun, MevType},
    normalized_actions::Actions,
    tree::{GasDetails, TimeTree},
    ToFloatNearest,
};
use malachite::{num::basic::traits::Zero, Rational};
use rayon::iter::{IntoParallelIterator, ParallelIterator};
use reth_primitives::{Address, B256};

use crate::{shared_utils::SharedInspectorUtils, ClassifiedMev, Inspector, SpecificMev};

pub struct AtomicBackrunInspector {
    inner: SharedInspectorUtils,
}

impl AtomicBackrunInspector {
    pub fn new(quote: Address) -> Self {
        Self { inner: SharedInspectorUtils::new(quote) }
    }
}

#[async_trait::async_trait]
impl Inspector for AtomicBackrunInspector {
    async fn process_tree(
        &self,
        tree: Arc<TimeTree<Actions>>,
        meta_data: Arc<Metadata>,
    ) -> Vec<(ClassifiedMev, Box<dyn SpecificMev>)> {
        let intersting_state = tree.collect_all(|node| {
            (
                node.data.is_swap() || node.data.is_transfer(),
                node.subactions
                    .iter()
                    .any(|action| action.is_swap() || action.is_transfer()),
            )
        });

        intersting_state
            .into_par_iter()
            .filter_map(|(tx, swaps)| {
                let gas_details = tree.get_gas_details(tx)?.clone();
                let root = tree.get_root(tx)?;
                let prev_tx = tree.get_prev_tx(root.tx_hash);

                self.process_swaps(
                    prev_tx,
                    tx,
                    root.head.address,
                    root.head.data.get_to_address(),
                    meta_data.clone(),
                    gas_details,
                    vec![swaps],
                )
            })
            .collect::<Vec<_>>()
    }
}

impl AtomicBackrunInspector {
    fn process_swaps(
        &self,
        prev_tx: B256,
        tx_hash: B256,
        eoa: Address,
        mev_contract: Address,
        metadata: Arc<Metadata>,
        gas_details: GasDetails,
        swaps: Vec<Vec<Actions>>,
    ) -> Option<(ClassifiedMev, Box<dyn SpecificMev>)> {
        let (deltas, profit_collectors) = self.inner.calculate_swap_deltas(&swaps);

        let finalized_usd =
            self.inner
                .usd_delta_dex_avg(&prev_tx, &tx_hash, deltas.clone(), metadata.clone());

        let gas_used = gas_details.gas_paid();
        let gas_used_usd = metadata.get_gas_price_usd(gas_used);

        if &finalized_usd - &gas_used_usd <= Rational::ZERO {
            return None
        }

        println!("{:#?}", deltas);

        let classified = ClassifiedMev {
            mev_type: MevType::Backrun,
            tx_hash,
            mev_contract,
            block_number: metadata.block_num,
            mev_profit_collector: profit_collectors,
            eoa,
            finalized_bribe_usd: gas_used_usd.clone().to_float(),
            finalized_profit_usd: (finalized_usd - gas_used_usd).to_float(),
        };

        let swaps = swaps
            .into_iter()
            .flatten()
            .filter(|actions| actions.is_swap())
            .map(|s| s.force_swap())
            .collect::<Vec<_>>();

        let backrun = Box::new(AtomicBackrun {
            tx_hash,
            gas_details,
            swaps_index: swaps.iter().map(|s| s.index).collect::<Vec<_>>(),
            swaps_from: swaps.iter().map(|s| s.from).collect::<Vec<_>>(),
            swaps_pool: swaps.iter().map(|s| s.pool).collect::<Vec<_>>(),
            swaps_token_in: swaps.iter().map(|s| s.token_in).collect::<Vec<_>>(),
            swaps_token_out: swaps.iter().map(|s| s.token_out).collect::<Vec<_>>(),
            swaps_amount_in: swaps.iter().map(|s| s.amount_in.to()).collect::<Vec<_>>(),
            swaps_amount_out: swaps.iter().map(|s| s.amount_out.to()).collect::<Vec<_>>(),
        });
        Some((classified, backrun))
    }
}

#[cfg(test)]
mod tests {
    use std::{str::FromStr, time::SystemTime};

    use brontes_classifier::Classifier;
    use brontes_core::{init_tracing, test_utils::init_trace_parser};
    use brontes_database::database::Database;
    use serial_test::serial;
    use tokio::sync::mpsc::unbounded_channel;

    use super::*;

    #[tokio::test]
    #[serial]
    async fn test_backrun() {
        dotenv::dotenv().ok();
        init_tracing();
        let block_num = 18522278;

        let (tx, _rx) = unbounded_channel();

        let tracer = init_trace_parser(tokio::runtime::Handle::current().clone(), tx);
        let db = Database::default();
        let classifier = Classifier::new();

        let block = tracer.execute_block(block_num).await.unwrap();
        let metadata = db.get_metadata(block_num).await;

        let tx = block.0.clone().into_iter().take(60).collect::<Vec<_>>();
        let (missing_token_decimals, tree) = classifier.build_tree(tx, block.1);
        let tree = Arc::new(tree);

        let USDC = Address::from_str("0xA0b86991c6218b36c1d19D4a2e9Eb0cE3606eB48").unwrap();

        let inspector = Box::new(AtomicBackrunInspector::new(USDC)) as Box<dyn Inspector>;

        let t0 = SystemTime::now();
        let mev = inspector.process_tree(tree.clone(), metadata.into()).await;
        let t1 = SystemTime::now();
        let delta = t1.duration_since(t0).unwrap().as_micros();
        println!("backrun inspector took: {} us", delta);

        // assert!(
        //     mev[0].0.tx_hash
        //         == B256::from_str(

        println!("{:#?}", mev);
    }
}<|MERGE_RESOLUTION|>--- conflicted
+++ resolved
@@ -1,11 +1,6 @@
 use std::sync::Arc;
 
-<<<<<<< HEAD
-use alloy_rpc_types::txpool;
-use brontes_database::{Metadata, Pair};
-=======
 use brontes_database::Metadata;
->>>>>>> fc297194
 use brontes_types::{
     classified_mev::{AtomicBackrun, MevType},
     normalized_actions::Actions,
