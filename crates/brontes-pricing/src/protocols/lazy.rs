use std::{
    collections::{hash_map::Entry, HashMap, HashSet},
    pin::Pin,
    sync::Arc,
    task::Poll,
};

use alloy_primitives::Address;
use brontes_types::{pair::Pair, traits::TracingProvider};
use futures::{stream::FuturesOrdered, Future, Stream, StreamExt};
use tracing::error;

<<<<<<< HEAD
use crate::{errors::AmmError, types::PoolState, Protocol};
=======
use crate::{
    errors::AmmError, protocols::LoadState, types::PoolState, uniswap_v2::UniswapV2Pool,
    uniswap_v3::UniswapV3Pool, PoolPairInfoDirection, PoolPairInformation, PoolUpdate, Protocol,
    SubGraphEdge,
};
>>>>>>> 12aa6e82

pub(crate) type PoolFetchError = (Address, Protocol, u64, Pair, AmmError);
pub(crate) type PoolFetchSuccess = (u64, Address, PoolState, LoadResult);

pub enum LoadResult {
    Ok,
    /// because we back query 1 block. if a pool is created at the current
    /// block, this will error. because of this we need to signal this case
    /// to the pricing engine so that we don't apply any state transitions
    /// for this block as it will cause incorrect data
    PoolInitOnBlock,
    Err {
        dependent_pairs: Vec<Pair>,
        pool_address:    Address,
        pool_pair:       Pair,
        block:           u64,
    },
}
impl LoadResult {
    pub fn is_ok(&self) -> bool {
        matches!(self, LoadResult::Ok)
    }
}

pub struct LazyResult {
    pub state:       Option<PoolState>,
    pub block:       u64,
    pub load_result: LoadResult,
}

type BoxedFuture<T> = Pin<Box<dyn Future<Output = T> + Send>>;

/// Deals with the lazy loading of new exchange state, and tracks loading of new
/// state for a given block.
pub struct LazyExchangeLoader<T: TracingProvider> {
    provider: Arc<T>,
    pool_load_futures: FuturesOrdered<BoxedFuture<Result<PoolFetchSuccess, PoolFetchError>>>,
    /// addresses currently being processed. to the blocks of the address we are
    /// fetching state for
    pool_buf: HashMap<Address, Vec<u64>>,
    /// requests we are processing for a given block.
    req_per_block: HashMap<u64, u64>,
    /// all current parent pairs with all the state that is required for there
    /// subgraph to be loaded
    parent_pair_state_loading: HashMap<Pair, (u64, HashSet<Address>)>,
    /// All current request addresses to subgraph pair that requested the
    /// loading. in the case that a pool fails to load, we need all subgraph
    /// pairs that are dependent on the node in order to remove it from the
    /// subgraph and possibly reconstruct it.
    protocol_address_to_parent_pairs: HashMap<Address, Vec<(u64, Pair)>>,
}

impl<T: TracingProvider> LazyExchangeLoader<T> {
    pub fn new(provider: Arc<T>) -> Self {
        Self {
            pool_buf: HashMap::default(),
            pool_load_futures: FuturesOrdered::default(),
            provider,
            req_per_block: HashMap::default(),
            protocol_address_to_parent_pairs: HashMap::default(),
            parent_pair_state_loading: HashMap::default(),
        }
    }

    pub fn is_loading(&self, k: &Address) -> bool {
        self.pool_buf.contains_key(k)
    }

    pub fn is_empty(&self) -> bool {
        self.pool_load_futures.is_empty()
    }

    pub fn can_progress(&self, block: &u64) -> bool {
        self.req_per_block.get(block).copied().unwrap_or(0) == 0
    }

    pub fn is_loading_block(&self, k: &Address) -> Option<Vec<u64>> {
        self.pool_buf.get(k).cloned()
    }

    pub fn pairs_to_verify(&mut self) -> Vec<(u64, Pair)> {
        let mut res = Vec::new();
        self.parent_pair_state_loading
            .retain(|pair, (block, deps)| {
                if deps.is_empty() {
                    res.push((*block, *pair));
                    return false
                }
                true
            });

        res
    }

    pub fn add_state_trackers(&mut self, block: u64, address: Address, parent_pair: Pair) {
        *self.req_per_block.entry(block).or_default() += 1;
        self.pool_buf.entry(address).or_default().push(block);

        self.add_protocol_parent(block, address, parent_pair);
    }

    pub fn add_protocol_parent(&mut self, block: u64, address: Address, parent_pair: Pair) {
        self.protocol_address_to_parent_pairs
            .entry(address)
            .or_insert(vec![])
            .push((block, parent_pair.ordered()));

        match self.parent_pair_state_loading.entry(parent_pair.ordered()) {
            Entry::Vacant(v) => {
                let mut set = HashSet::new();
                set.insert(address);
                v.insert((block, set));
            }
            Entry::Occupied(mut o) => {
                let (cur_block, entry) = o.get_mut();
                if *cur_block != block {
                    tracing::error!(
                        ?address,
                        ?parent_pair,
                        "cur block != block when adding parent"
                    );
                }
                *cur_block = block;
                entry.insert(address);
            }
        }
    }

    // removes state trackers return a list of pairs that is dependent on the state
    pub fn remove_state_trackers(&mut self, block: u64, address: &Address) -> Vec<Pair> {
        if let Entry::Occupied(mut o) = self.pool_buf.entry(*address) {
            let vec = o.get_mut();
            vec.retain(|b| *b != block);

            if vec.is_empty() {
                o.remove_entry();
            }
        }

        if let Entry::Occupied(mut o) = self.req_per_block.entry(block) {
            *(o.get_mut()) -= 1;
        }

        // only remove for state loading for the given block
        let removed =
            if let Entry::Occupied(mut o) = self.protocol_address_to_parent_pairs.entry(*address) {
                let entry = o.get_mut();
                let mut finished_pairs = Vec::new();
                entry.retain(|(target_block, pair)| {
                    if *target_block == block {
                        finished_pairs.push(*pair);
                        return false
                    }
                    true
                });
                if entry.is_empty() {
                    o.remove_entry();
                }

                finished_pairs
            } else {
                vec![]
            };

        removed.iter().for_each(|pair| {
            if let Entry::Occupied(mut o) = self.parent_pair_state_loading.entry(*pair) {
                let (_, entry) = o.get_mut();
                entry.remove(address);
            }
        });

        removed
    }

    pub fn lazy_load_exchange(
        &mut self,
        parent_pair: Pair,
        pool_pair: Pair,
        address: Address,
        block_number: u64,
        ex_type: Protocol,
    ) {
        let provider = self.provider.clone();
        self.add_state_trackers(block_number, address, parent_pair);

        let fut = ex_type.try_load_state(address, provider, block_number, pool_pair);
        self.pool_load_futures.push_back(Box::pin(fut));
    }
}

impl<T: TracingProvider> Stream for LazyExchangeLoader<T> {
    type Item = LazyResult;

    fn poll_next(
        mut self: std::pin::Pin<&mut Self>,
        cx: &mut std::task::Context<'_>,
    ) -> std::task::Poll<Option<Self::Item>> {
        if let Poll::Ready(Some(result)) = self.pool_load_futures.poll_next_unpin(cx) {
            match result {
                Ok((block, addr, state, load)) => {
                    self.remove_state_trackers(block, &addr);

                    let res = LazyResult { block, state: Some(state), load_result: load };
                    Poll::Ready(Some(res))
                }
                Err((pool_address, _dex, block, pool_pair, err)) => {
                    error!(%err, ?pool_address,"lazy load failed");

                    let dependent_pairs = self.remove_state_trackers(block, &pool_address);

                    let res = LazyResult {
                        state: None,
                        block,
                        load_result: LoadResult::Err {
                            pool_pair,
                            block,
                            pool_address,
                            dependent_pairs,
                        },
                    };
                    Poll::Ready(Some(res))
                }
            }
        } else {
            Poll::Pending
        }
    }
}<|MERGE_RESOLUTION|>--- conflicted
+++ resolved
@@ -10,15 +10,7 @@
 use futures::{stream::FuturesOrdered, Future, Stream, StreamExt};
 use tracing::error;
 
-<<<<<<< HEAD
-use crate::{errors::AmmError, types::PoolState, Protocol};
-=======
-use crate::{
-    errors::AmmError, protocols::LoadState, types::PoolState, uniswap_v2::UniswapV2Pool,
-    uniswap_v3::UniswapV3Pool, PoolPairInfoDirection, PoolPairInformation, PoolUpdate, Protocol,
-    SubGraphEdge,
-};
->>>>>>> 12aa6e82
+use crate::{errors::AmmError, protocols::LoadState, types::PoolState, Protocol};
 
 pub(crate) type PoolFetchError = (Address, Protocol, u64, Pair, AmmError);
 pub(crate) type PoolFetchSuccess = (u64, Address, PoolState, LoadResult);
